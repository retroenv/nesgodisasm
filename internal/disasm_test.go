--- conflicted
+++ resolved
@@ -61,7 +61,6 @@
 		0x82, 0x04, // $8005 unofficial nop instruction: nop #$04
 		0x40, // $8007 rti
 	}
-<<<<<<< HEAD
 
 	expected := `Reset:
   lda a:_data_8005_indexed+1,X
@@ -97,9 +96,6 @@
 		0x40, // $8007 rti
 	}
 
-=======
-
->>>>>>> 34c8c158
 	expected := `Reset:
   lda a:_data_8005_indexed+1,X
   bcc _label_8007
@@ -143,21 +139,6 @@
 		options.OffsetComments = false
 		options.HexComments = false
 	}
-<<<<<<< HEAD
-
-	data := make([]byte, 0x1000)
-	copy(data, input)
-	disasm := testProgram(t, &options, cart, data)
-
-	var buffer bytes.Buffer
-	writer := bufio.NewWriter(&buffer)
-
-	err := disasm.Process(writer)
-	assert.NoError(t, err)
-
-	assert.NoError(t, writer.Flush())
-
-=======
 
 	disasm := testProgram(t, &options, cart, input)
 
@@ -169,7 +150,6 @@
 
 	assert.NoError(t, writer.Flush())
 
->>>>>>> 34c8c158
 	buf := buffer.String()
 	assert.Equal(t, expected, buf)
 }